--- conflicted
+++ resolved
@@ -146,11 +146,7 @@
 
 The BA counts were then distributed across each region where the BA operates, using the region populations as weights. For example, if a BA operates in both WA and OR, the counts for WA are weighted by the fraction of the total counts in WA relative to the total population of WA and OR.
 
-<<<<<<< HEAD
-The demand profile is finally converted to Matlab format. 
-
-##### Removing outliers in the demand profiles
-Outliers are detected by looking for large changes in the slope of the demand data. The underlying physical rationale is that demand changes are mostly driven by weather temperature changes (first or higher order), and thermal mass limits the rate at which demand values can change. By looking at the slope of demand data, it is seen that the slope distribution is normally distributed, and outliers can be easily found by imposing a z-score threshold value of 3. These outliers are then replaced by linear interpolation.
+The next step consist in detecting outliers by looking for large changes in the slope of the demand data. The underlying physical rationale is that demand changes are mostly driven by weather temperature changes (first or higher order), and thermal mass limits the rate at which demand values can change. By looking at the slope of demand data, it is seen that the slope distribution is normally distributed, and outliers can be easily found by imposing a z-score threshold value of 3. These outliers are then replaced by linear interpolation.
 
 To use the outlier detector:
 ```python
@@ -164,12 +160,8 @@
 from prereise.gather.demanddata.eia.test import test_slope_interpolate
 test_slope_interpolate.test_slope_interpolate()
 ```
-The notebook prereise/gather/demanddata/eia/demo/BA_Anomaly_Detection_demo.ipynb 
-illustrates usage.
+The notebook [BA_Anomaly_Detection_demo.ipynb](https://github.com/intvenlab/PreREISE/blob/anomaly_detect_1/prereise/gather/demanddata/EIA/demo//BA_Anomaly_Detection_demo.ipynb) illustrates usage.
 
-### B. Power output calculation
-=======
->>>>>>> bc5c4ddf
 
 
 ## 4. Start simulation
